/**
  Copyright 2022 Dynatrace LLC

  Licensed under the Apache License, Version 2.0 (the "License");
  you may not use this file except in compliance with the License.
  You may obtain a copy of the License at

      https://www.apache.org/licenses/LICENSE-2.0

  Unless required by applicable law or agreed to in writing, software
  distributed under the License is distributed on an "AS IS" BASIS,
  WITHOUT WARRANTIES OR CONDITIONS OF ANY KIND, either express or implied.
  See the License for the specific language governing permissions and
  limitations under the License.
 */

/********************************************************************************
 * UTILITIES FOR IN-MEMORY CACHING AND DATA RE-USE
 ********************************************************************************/

import { existsSync, readFileSync } from "fs";
import * as path from "path";
import Axios from "axios";
import { BehaviorSubject, Observable, switchMap, of, delay, map } from "rxjs";
import * as vscode from "vscode";
import * as yaml from "yaml";
import { PromData } from "../codeLens/prometheusScraper";
import { ValidationStatus } from "../codeLens/utils/selectorUtils";
import { WmiQueryResult } from "../codeLens/utils/wmiUtils";
import { Entity, EntityType } from "../dynatrace-api/interfaces/monitoredEntities";
import { ExtensionStub } from "../interfaces/extensionMeta";
import { EnvironmentsTreeDataProvider } from "../treeViews/environmentsTreeView";
import { loopSafeWait } from "./code";
import { getExtensionFilePath, getSnmpMibFiles } from "./fileSystem";
import { fetchOID, MibModuleStore, OidInformation, parseMibFile } from "./snmp";

type CachedDataType =
  | "builtinEntityTypes"
  | "parsedExtension"
  | "baristaIcons"
  | "prometheusData"
  | "wmiData"
  | "wmiStatuses"
  | "entityInstances"
  | "selectorStatuses"
  | "snmpData";

/**
 * Simple class for registering a consumer of cacheable data.
 * A consumer needs to have been registered as a subscriber to the type of data it needs to consume.
 * Extend from CachedDataConsumer and make use of any property you've subscribed yourself to.
 */
export class CachedDataConsumer {
  protected builtinEntityTypes: EntityType[] = undefined;
  protected baristaIcons: string[] = undefined;
  protected parsedExtension: ExtensionStub = undefined;
  protected prometheusData: PromData = undefined;
  protected wmiData: Record<string, WmiQueryResult | undefined> = undefined;
  protected wmiStatuses: Record<string, ValidationStatus | undefined> = undefined;
  protected entityInstances: Record<string, Entity[] | undefined> = undefined;
  protected selectorStatuses: Record<string, ValidationStatus | undefined> = undefined;
  protected snmpData: Record<string, OidInformation | undefined> = undefined;
  private snmpDatabase: OidInformation[];

  public updateCachedData(dataType: CachedDataType, data: unknown) {
    if (Object.keys(this).includes(dataType)) {
      this[dataType.toString()] = data;
    }
  }
}

/**
 * Simple class for registering a producer of cacheable data.
 * Producers have the data cache as dependency so they can update data, also giving them full access
 * to consume any cached data as needed (provided they've been subscribed to it, of course).
 * Extend from CachedDataProducer and use the update functions to update data.
 */
export class CachedDataProducer extends CachedDataConsumer {
  protected cachedData: CachedData;

  constructor(cachedData: CachedData) {
    super();
    this.cachedData = cachedData;
  }
}

type LoadedFile = { name: string; filePath: string };

/**
 * A utility class for caching reusable data that other components depend on.
 * Data is fetched only when needed and stored in-memory for reusability. This class should have
 * only 1 global instance throughout the project, otherwise multiple cache copies can create issues.
 * Find the global instance in src/extension.ts
 */
export class CachedData {
  private readonly environments: EnvironmentsTreeDataProvider;
  private builtinEntityTypes = new BehaviorSubject<EntityType[]>([]);
  private parsedExtension = new BehaviorSubject<ExtensionStub | undefined>(undefined);
  private baristaIcons = new BehaviorSubject<string[]>([]);
  private selectorStatuses = new BehaviorSubject<Record<string, ValidationStatus | undefined>>({});
  private prometheusData = new BehaviorSubject<PromData>({});
  private wmiData = new BehaviorSubject<Record<string, WmiQueryResult | undefined>>({});
  private wmiStatuses = new BehaviorSubject<Record<string, ValidationStatus | undefined>>({});
  private snmpData = new BehaviorSubject<Record<string, OidInformation | undefined>>({});
  private entityInstances = new BehaviorSubject<Record<string, Entity[] | undefined>>({});
  private localSnmpDatabase: OidInformation[] = [];
  private mibStore: MibModuleStore;
  public mibFilesLoaded: LoadedFile[] = [];

  /**
   * @param environments a Dynatrace Environments provider
   */
  constructor(environments: EnvironmentsTreeDataProvider) {
    this.environments = environments;
  }

  public subscribeConsumers(subscription: Partial<Record<CachedDataType, CachedDataConsumer[]>>) {
    Object.entries(subscription).forEach(([dataType, consumers]) => {
      consumers.forEach(consumer => {
        (this[dataType] as BehaviorSubject<unknown>).subscribe({
          next: data => consumer.updateCachedData(dataType as CachedDataType, data),
        });
      });
    });
  }

  /**
   * Gets the latest value of the given cached data type. Needed when you're outside of a class and
   * cannot extend to create a CachedDataConsumer or CachedDataProducer.
   * @param dataType type of cached data you need.
   * @returns "builtinEntityTypes" => {@link EntityType}[]
     @returns "parsedExtension" => {@link ExtensionStub}
     @returns "baristaIcons" => string[]
     @returns "prometheusData" => {@link PromData}
     @returns "wmiData" => Record<string, {@link WmiQueryResult}>
     @returns "wmiStatuses" => Record<string, {@link ValidationStatus}>
     @returns "entityInstances" => Record<string, {@link Entity}[]>
     @returns "selectorStatuses" => Record<string, {@link ValidationStatus}>
     @returns "snmpData" => Record<string, {@link OidInformation}>
   */
  public getCached<T>(dataType: CachedDataType) {
    return this[dataType].getValue() as T;
  }

  /**
   * Initializes cache by pulling all data that can be pre-loaded and setting up update schedules.
   */
  public async initialize() {
    // Fetch entities
    this.fetchBuiltinEntityTypes()
      .then(entityTypes => this.builtinEntityTypes.next(entityTypes))
      .catch(() => this.builtinEntityTypes.next([]))
      .finally(() => this.builtinEntityTypes.complete());

    // Fetch Barista icons
    this.fetchBaristaIcons()
      .then(icons => this.baristaIcons.next(icons))
      .catch(() => this.baristaIcons.next([]))
      .finally(() => this.baristaIcons.complete());

    // Fetch extension manifest
    const initialManifestContent = this.fetchExtensionManifest();
    // Load local SNMP database if applicable
    if (/^snmp:.*?$/gm.test(initialManifestContent)) {
      this.buildLocalSnmpDatabase();
      // Also process user's MIB files
      this.loadLocalMibFiles(getSnmpMibFiles()).catch(() => {});
    }

    // Initial parse of extension manifest
    new Observable(subscriber => {
      subscriber.next(initialManifestContent);
<<<<<<< HEAD

      // And then, on every doc change
      vscode.workspace.onDidChangeTextDocument(change => {
        const manifestFilePath = getExtensionFilePath();
        if (path.resolve(change.document.fileName) === path.resolve(manifestFilePath)) {
          subscriber.next(change.document.getText());
=======
      const manifestFilePath = getExtensionFilePath();
      const pushTextUpdate = (filePath: string, doc: vscode.TextDocument) => {
        // If manifest didn't exist at activation time, we must detect again
        if (!filePath) {
          filePath = getExtensionFilePath();
>>>>>>> 00bf9ca6
        }
        if (path.resolve(doc.fileName) === path.resolve(filePath)) {
          subscriber.next(doc.getText());
        }
      };

      // Given all scenarios, YAML should be updated
      // On every document change
      vscode.workspace.onDidChangeTextDocument(change => {
        pushTextUpdate(manifestFilePath, change.document);
      });
      // On every document save
      vscode.workspace.onDidSaveTextDocument(document => {
        pushTextUpdate(manifestFilePath, document);
      });
      // On every document open
      vscode.workspace.onDidOpenTextDocument(document => {
        pushTextUpdate(manifestFilePath, document);
      });
    })
      .pipe(
        // Skip some expensive processing by only parsing the last text after 200 ms
        switchMap((value: string) => of(value).pipe(delay(200))),
        map((manifestText: string) => {
          try {
            return yaml.parse(manifestText) as ExtensionStub;
          } catch {
            // If YAML is invalid, revert back to previous value
            return this.parsedExtension.getValue();
          }
        }),
      )
      .subscribe(this.parsedExtension);

    // Wait for the parsed extension to be available before completing the init
    while (this.parsedExtension.getValue() === undefined) {
      await loopSafeWait(100);
    }
  }

  /**
   * Loads some base MIB files and builds out a local in-memory SNMP Database which should have
   * higher priority for OID searches than the online server.
   */
  private buildLocalSnmpDatabase() {
    this.mibStore = new MibModuleStore();
    this.localSnmpDatabase = this.mibStore.getAllOidInfos();
  }

  /**
   * Fetches the list of Dynatrace built-in entity types from the currently connected environment.
   */
  private async fetchBuiltinEntityTypes(): Promise<EntityType[]> {
    const dtClient = await this.environments.getDynatraceClient();
    if (dtClient) {
      const entityTypes = await dtClient.entitiesV2.listTypes().catch(() => []);
      return entityTypes;
    }

    return [];
  }

  /**
   * Fetches the content of the extension manifest as string.
   */
  private fetchExtensionManifest(): string {
    const manifestFilePath = getExtensionFilePath();
    if (manifestFilePath && existsSync(manifestFilePath)) {
      return readFileSync(manifestFilePath).toString();
    }
    return "";
  }

  /**
   * Loads the names of all available Barista Icons. The internal Barista endpoint is tried first,
   * before the public one.
   */
  private async fetchBaristaIcons(): Promise<string[]> {
    const publicURL = "https://barista.dynatrace.com/data/resources/icons.json";
    const internalURL = "https://barista.lab.dynatrace.org/data/resources/icons.json";
    interface BaristaResponse {
      icons?: BaristaMeta[];
    }
    interface BaristaMeta {
      title: string;
      public: boolean;
      tags: string[];
      name: string;
    }

    const icons = await Axios.get<BaristaResponse>(internalURL)
      .then(res => {
        if (res.data.icons) {
          return res.data.icons.map((i: BaristaMeta) => i.name);
        }
        return [];
      })
      .catch(() => {
        const publicIcons = Axios.get<BaristaResponse>(publicURL)
          .then(res => {
            if (res.data.icons) {
              return res.data.icons.map((i: BaristaMeta) => i.name);
            }
            return [];
          })
          .catch(err => {
            console.log("Barista not accessible.");
            console.log((err as Error).message);
            return [];
          });
        return publicIcons;
      });

    return icons;
  }

  private async collectSingleOid(oid: string): Promise<[string, OidInformation]> {
    // Check it's not in the cached data
    if (!(oid in this.snmpData.getValue())) {
      // And not in the local database
      const nameNotation = /^[\da-zA-Z]+$/.test(oid);
      const localIndex = this.localSnmpDatabase.findIndex(obj =>
        nameNotation ? obj.objectType === oid : obj.oid === oid,
      );
      if (localIndex === -1) {
        // Only ASN.1 notation is supported for online fetching
        return nameNotation ? [oid, {}] : [oid, await fetchOID(oid)];
      } else {
        return [oid, this.localSnmpDatabase[localIndex]];
      }
    } else {
      return [oid, this.snmpData.getValue()[oid]];
    }
  }

  /**
   * On demand update of the parsed extension manifest.
   * This is needed when the manifest is modified programatically.
   */
  public updateParsedExtension() {
    const manifestFilePath = getExtensionFilePath();
    try {
      const parsedManifest = yaml.parse(readFileSync(manifestFilePath).toString()) as ExtensionStub;
      this.parsedExtension.next(parsedManifest);
    } catch {
      console.log("Error parsing manifest content. Invalid YAML.");
    }
  }

  /**
   * On demand update of built-in entity types (TODO: is this really needed? who would trigger it?).
   */
  public updateEntityTypes() {
    this.fetchBuiltinEntityTypes()
      .then(entityTypes => this.builtinEntityTypes.next(entityTypes))
      .catch(() => this.builtinEntityTypes.next([]))
      .finally(() => this.builtinEntityTypes.complete());
  }

  /**
   * On demand update of Prometheus cached data.
   */
  public setPrometheusData(data: PromData) {
    this.prometheusData.next(data);
  }

  /**
   * On demand update of WMI Query cached data.
   */
  public updateWmiQueryResult(result: WmiQueryResult) {
    const nextWmiData = this.wmiData.getValue();
    nextWmiData[result.query] = result;
    this.wmiData.next(nextWmiData);
  }

  /**
   * On demand update of Entity Instances
   */
  public async addEntityInstances(types: string[]) {
    const dtClient = await this.environments.getDynatraceClient();
    if (dtClient) {
      const entityPromises = types.map(async (t: string): Promise<[string, Entity[]]> => {
        if (!(t in this.entityInstances.getValue())) {
          return [t, await dtClient.entitiesV2.list(`type(${t}}`).catch(() => [])];
        }
        return [t, this.entityInstances.getValue()[t]];
      });
      const entityLists = await Promise.all(entityPromises);
      const nextEntityInstances = {
        ...this.entityInstances.getValue(),
        ...Object.fromEntries(entityLists),
      };

      this.entityInstances.next(nextEntityInstances);
    }
  }

  /**
   * On demand update the validation status for a selector.
   * @param selector the selector to update status for
   * @param status the current validation status
   */
  public updateSelectorStatus(selector: string, status: ValidationStatus) {
    const nextSelectorStatuses = this.selectorStatuses.getValue();
    nextSelectorStatuses[selector] = status;
    this.selectorStatuses.next(nextSelectorStatuses);
  }

  /**
   * On demand update the execution status for a WMI query.
   * @param query WMI query to update status for
   * @param status the current execution status
   */
  public updateWmiStatus(query: string, status: ValidationStatus) {
    const nextWmiStatuses = this.wmiStatuses.getValue();
    nextWmiStatuses[query] = status;
    this.wmiStatuses.next(nextWmiStatuses);
  }

  /**
   * On demand update of the SNMP data.
   * @param oid
   */
  public async updateSnmpOid(oid: string) {
    const [, info] = await this.collectSingleOid(oid);
    const nextSnmpData = this.snmpData.getValue();
    nextSnmpData[oid] = info;
    this.snmpData.next(nextSnmpData);
  }

  /**
   * On demand update of the SNMP data.
   * @param oids
   */
  public async updateSnmpData(oids: string[]) {
    const oidPromises = oids.map(oid => this.collectSingleOid(oid));
    const oidData = await Promise.all(oidPromises);
    const nextSnmpData = {
      ...this.snmpData.getValue(),
      ...Object.fromEntries(oidData),
    };
    this.snmpData.next(nextSnmpData);
  }

  /**
   * Update the local SNMP database with content from extension files
   * @param files filePaths to process
   */
  public async loadLocalMibFiles(files: string[]) {
    const newFiles = files.filter(
      file =>
        this.mibFilesLoaded.findIndex(
          loadedMib =>
            loadedMib.name.toLowerCase() === path.basename(file).toLowerCase() ||
            loadedMib.filePath === file,
        ) === -1,
    );
    const partialParsed: OidInformation[] = [];
    if (newFiles.length > 0) {
      newFiles.forEach(file => {
        this.mibFilesLoaded.push({ name: path.basename(file).split(".")[0], filePath: file });
        try {
          this.mibStore.loadFromFile(file);
        } catch {
          // TODO: Should analyse if this is really needed
          partialParsed.push(...parseMibFile(file));
        }
      });

      this.localSnmpDatabase = [...this.mibStore.getAllOidInfos(), ...partialParsed];
    }
  }
}<|MERGE_RESOLUTION|>--- conflicted
+++ resolved
@@ -170,20 +170,11 @@
     // Initial parse of extension manifest
     new Observable(subscriber => {
       subscriber.next(initialManifestContent);
-<<<<<<< HEAD
-
-      // And then, on every doc change
-      vscode.workspace.onDidChangeTextDocument(change => {
-        const manifestFilePath = getExtensionFilePath();
-        if (path.resolve(change.document.fileName) === path.resolve(manifestFilePath)) {
-          subscriber.next(change.document.getText());
-=======
       const manifestFilePath = getExtensionFilePath();
       const pushTextUpdate = (filePath: string, doc: vscode.TextDocument) => {
         // If manifest didn't exist at activation time, we must detect again
         if (!filePath) {
           filePath = getExtensionFilePath();
->>>>>>> 00bf9ca6
         }
         if (path.resolve(doc.fileName) === path.resolve(filePath)) {
           subscriber.next(doc.getText());
