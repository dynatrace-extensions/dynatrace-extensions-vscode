export const humanReadableNames: Record<string, string> = {
  boolean: "Add boolean field",
  integer: "Add integer field",
  object: "Add object field",
  text: "Add text field",
  secret: "Add secret field",
  float: "Add float field",
  set: "Add set field",
  list: "Add list field",
  color: "Add color field",
  list_reference: "Add reference list field",
  select: "Add dropdown field",
  radio_button: "Add radio button field",
  hiVictor: "Get a picture of Victor",
  enums: "Add enumeration field",
  credentials: "Add credential vault integration",
  base_precondition: "Add precondition",
  not_precondition: "Add negative precondition",
  recursive_precondition: "Add recursive precondition",
  range: "Add range constraints",
  numberMetadata: "Add metadata",
  length: "Add length constraints",
  notBlank: "Add not blank constraints",
  trimmed: "Add trimmed constraints",
  noWhitespace: "Add no whitespace constraints",
  expandableSection: "Add expandable ui section",
  tabGroup: "Add tab group ui",
  zonedDate: "Add zoned date",
  localDate: "Add local date",
  localDatetime: "Add local date time",
  localTime: "Add local time",
};

export const componentTemplates: Record<string, string> = {
  enums: `"enums": {
  "enum_name": {
    "description": "",
    "documentation": "",
    "nullable": false,
    "type": "enum",
    "items": [
    {
        "displayName": "Option A",
        "description": "Description of option A",
        "value": "A",
        "icon": "apple"
    },
    {
        "displayName": "Option B",
        "description": "Description of option B",
        "value": "B",
        "icon": "windows"
    },
    {
        "displayName": "Option C",
        "description": "Description of option C",
        "value": "C",
        "icon": "linux"
    }
    ]
  }
}`,
};

export const propertyTemplates: Record<string, string> = {
  text: `"field_name": {
  "displayName": "Text Field",
  "description": "Description",
  "nullable": false,
  "type": "text",
  "default": ""
}`,
  secret: `"field_name": {
  "displayName": "Secret",
  "description": "Description",
  "nullable": false,
  "type": "secret",
  "default": ""
}`,
  boolean: `"field_name": {
  "displayName": "Boolean Field",
  "description": "Description",
  "nullable": false,
  "type": "boolean",
  "default": true
}`,
  integer: `"field_name": {
  "displayName": "Integer Field",
  "description": "Description",
  "nullable": false,
  "type": "integer",
  "default": 1
}`,
  float: `"field_name": {
  "displayName": "Float Field",
  "description": "Description",
  "nullable": false,
  "type": "float",
  "default": 1.00
}`,
  select: `"field_name": {
  "displayName": "Select",
  "description": "Description",
  "nullable": false,
  "type": {
    "$ref": "#/enums/enum_name"
  }
}`,
  radio_button: `"field_name": {
  "displayName": "Radio button",
  "description": "Description",
  "nullable": false,
  "type": {
    "$ref": "#/enums/enum_name"
  },
  "subType": "radio
}`,
  credentials: `"useCredentialVault": {
  "displayName": "Use credential vault",
  "type": "boolean",
  "nullable": false,
  "default": false,
  "maxObjects": 1
},
  "credentialVaultId": {
    "displayName": "Select vault credentials",
    "nullable": true,
    "type": "text",
    "subType": "credential",
    "referencedType": "USERNAME_PASSWORD",
    "maxObjects": 1,
    "precondition": {
      "type": "EQUALS",
      "property": "useCredentialVault",
      "expectedValue": true
    }
  },
  "username": {
    "displayName": "User name",
    "type": "text",
    "nullable": false,
    "default": "",
    "constraints": [
      {
        "type": "LENGTH",
        "minLength": 1,
        "maxLength": 500
      }
    ],
    "precondition": {
      "type": "NOT",
      "precondition": {
        "type": "EQUALS",
        "property": "useCredentialVault",
        "expectedValue": true
      }
    },
  "maxItems": 1
  },
  "password": {
    "displayName": "Password",
    "type": "secret",
    "nullable": false,
    "default": "",
    "constraints": [
      {
        "type": "LENGTH",
        "minLength": 1,
        "maxLength": 500
      }
    ],
    "precondition": {
      "type": "NOT",
      "precondition": {
        "type": "EQUALS",
        "property": "useCredentialVault",
        "expectedValue": true
      }
    },
  "maxItems": 1
}`,
  color: `"field_name": {
  "displayName": "Color",
  "description": "Description",
  "nullable": false,
  "default": "#FFEE7C",
  "type": "text",
  "subType": "color"
}`,
  zonedDate: `"field_name": {
  "displayName": "Zoned Date Time",
  "description": "Description",
  "nullable": false,
  "default": "2020-01-01T00:00:00+01:00",
  "type": "zoned_date_time"
<<<<<<< HEAD
  }`,
=======
}`,
>>>>>>> 42bb13df
  localDate: `"field_name": {
  "displayName": "Local date",
  "description": "Description",
  "nullable": false,
  "default": "1970-01-01",
  "type": "local_date"
<<<<<<< HEAD
  }`,
=======
}`,
>>>>>>> 42bb13df
  localDatetime: `"field_name": {
  "displayName": "Local Date Time",
  "description": "Description",
  "nullable": false,
  "default": "2020-01-01T00:00:00",
  "type": "local_date_time"
<<<<<<< HEAD
  }`,
=======
}`,
>>>>>>> 42bb13df
  localTime: `"field_name": {
  "displayName": "Local Time",
  "description": "Description",
  "nullable": false,
  "default": "12:00:00",
  "type": "local_time"
<<<<<<< HEAD
  }`,
=======
}`,
>>>>>>> 42bb13df
  set: `"field_name": {
  "displayName": "Set",
  "description": "Description",
  "nullable": false,
  "items": {
    "displayName": "Text Field",
    "description": "Description",
    "nullable": false,
    "type": "text",
    "default": ""
  },
  "type": "set"
}`,
  list: `"field_name": {
  "displayName": "List",
  "description": "Description",
  "nullable": false,
  "items": {
    "displayName": "Text Field",
    "description": "Description",
    "nullable": false,
    "type": "text",
    "default": ""
  },
  "type": "list"
}`,
  list_reference: `"field_name": {
  "displayName": "Object Reference",
  "description": "Description",
  "nullable": false,
  "type": "list",
  "items": {
    "type": {
      "$ref": "#/types/object_name"
    }
  }
}`,
  object: `"object_name": {
  "displayName": "",
  "description": "",
  "documentation": "",
  "version": "",
  "summaryPattern": "Summary: {textProp}",
  "type": "object",
  "properties": {
    "textProp": {
      "displayName": "Text Field",
      "description": "Description",
      "nullable": false,
      "type": "text",
      "default": "..."
    }
  }
}`,
  expandableSection: `"expandable_section_key": {
  "uiCustomization": {
    "expandable": {
      "sections": [
        {
          "description": "Section 1 description",
          "displayName": "Section 1",
          "properties": [
            "textProp"
          ]
        },
        {
          "description": "Section 2 description",
          "displayName": "Section 2",
          "properties": [
            "integerProp"
          ],
          "expanded": true
        }
      ]
    }
  },
  "displayName": "Expandable sections",
  "description": "Description",
  "nullable": false,
  "type": {
    "$ref": "#/types/typeProp"
  }
}`,
  tabGroup: `"tag_group_key": {
  "uiCustomization": {
    "tabs": {
      "groups": [
        {
          "description": "Group 1 description",
          "displayName": "Tabs group 1",
          "properties": [
            "textProp"
          ]
        },
        {
          "description": "Group 2 description",
          "displayName": "Tabs group 2",
          "properties": [
            "integerProp"
          ]
        }
      ]
    }
  },
  "displayName": "Tab group",
  "description": "Description",
  "nullable": false,
  "type": {
    "$ref": "#/types/typeProp"
  }
}`,
  hiVictor: "😎",
};

export const numberConstraintTemplates: Record<string, string> = {
  range: `"constraints": [
    {
      "type": "RANGE",
      "minimum": 0,
      "maximum": 20,
      "customMessage": "My custom error message"
    }
  ]`,
  numberMetadata: `"metadata": {
  "suffix": "",
  "prefix": ""
}`,
};

export const stringConstraintTemplates: Record<string, string> = {
  length: `"constraints": [
  {
    "type": "LENGTH",
    "minLength": 1,
    "maxLength": 500,
    "customMessage": "My custom error message"
  }
]`,
  notBlank: `"constraints": [
  {
    "type": "NOT_BLANK",
    "customMessage": "My custom error message"
  }
]`,
  trimmed: `"constraints": [
  {
    "type": "TRIMMED",
    "customMessage": "My custom error message"
  }
]`,
  noWhitespace: `"constraints": [
  {
    "type": "NO_WHITESPACE",
    "customMessage": "My custom error message"
  }
]`,
};

export const preconditionTemplates: Record<string, string> = {
  base_precondition: `"precondition": {
  "type": "<EQUALS>/<IN>/<NULL>/<REGEX>",
  "property": "property name",
  "expectedValue": "value"
}`,
  not_precondition: `"precondition": {
  "type": "NOT",
  "precondition": {
    "type": "<EQUALS>/<IN>/<NULL>/<REGEX>",
    "property": "property name",
    "expectedValue": "value"
  }
}`,
  recursive_precondition: `"precondition": {
  "type": "<AND/OR>",
  "preconditions": [
    {
      "type": "<EQUALS>/<IN>/<NULL>/<REGEX>",
      "property": "property name",
      "expectedValue": "value"
    }
  ]
}`,
};<|MERGE_RESOLUTION|>--- conflicted
+++ resolved
@@ -193,44 +193,56 @@
   "nullable": false,
   "default": "2020-01-01T00:00:00+01:00",
   "type": "zoned_date_time"
-<<<<<<< HEAD
-  }`,
-=======
-}`,
->>>>>>> 42bb13df
+}`,
   localDate: `"field_name": {
   "displayName": "Local date",
   "description": "Description",
   "nullable": false,
   "default": "1970-01-01",
   "type": "local_date"
-<<<<<<< HEAD
-  }`,
-=======
-}`,
->>>>>>> 42bb13df
+}`,
   localDatetime: `"field_name": {
   "displayName": "Local Date Time",
   "description": "Description",
   "nullable": false,
   "default": "2020-01-01T00:00:00",
   "type": "local_date_time"
-<<<<<<< HEAD
-  }`,
-=======
-}`,
->>>>>>> 42bb13df
+}`,
   localTime: `"field_name": {
   "displayName": "Local Time",
   "description": "Description",
   "nullable": false,
   "default": "12:00:00",
   "type": "local_time"
-<<<<<<< HEAD
+}`,
+  zonedDate: `"field_name": {
+  "displayName": "Zoned Date Time",
+  "description": "Description",
+  "nullable": false,
+  "default": "2020-01-01T00:00:00+01:00",
+  "type": "zoned_date_time"
   }`,
-=======
-}`,
->>>>>>> 42bb13df
+  localDate: `"field_name": {
+  "displayName": "Local date",
+  "description": "Description",
+  "nullable": false,
+  "default": "1970-01-01",
+  "type": "local_date"
+  }`,
+  localDatetime: `"field_name": {
+  "displayName": "Local Date Time",
+  "description": "Description",
+  "nullable": false,
+  "default": "2020-01-01T00:00:00",
+  "type": "local_date_time"
+  }`,
+  localTime: `"field_name": {
+  "displayName": "Local Time",
+  "description": "Description",
+  "nullable": false,
+  "default": "12:00:00",
+  "type": "local_time"
+  }`,
   set: `"field_name": {
   "displayName": "Set",
   "description": "Description",
