/**
  Copyright 2022 Dynatrace LLC

  Licensed under the Apache License, Version 2.0 (the "License");
  you may not use this file except in compliance with the License.
  You may obtain a copy of the License at

      https://www.apache.org/licenses/LICENSE-2.0

  Unless required by applicable law or agreed to in writing, software
  distributed under the License is distributed on an "AS IS" BASIS,
  WITHOUT WARRANTIES OR CONDITIONS OF ANY KIND, either express or implied.
  See the License for the specific language governing permissions and
  limitations under the License.
 */

import {
  existsSync,
  mkdirSync,
  readFileSync,
  readdirSync,
  rmSync,
  rmdirSync,
  writeFileSync,
} from "fs";
import path from "path";
import { TextEncoder } from "util";
import { GlobalCommand } from "@common";
import axios from "axios";
import { moveSync } from "fs-extra";
import JSZip from "jszip";
import vscode from "vscode";
import { Dynatrace } from "../dynatrace-api/dynatrace";
import { getActivationContext } from "../extension";
import { getDynatraceClient } from "../treeViews/tenantsTreeView";
import { refreshWorkspacesTreeView } from "../treeViews/workspacesTreeView";
import { pushManifestTextForParsing } from "../utils/caching";
import {
  checkDtSdkPresent,
  checkSettings,
  checkTenantConnected,
  checkWorkspaceOpen,
} from "../utils/conditionCheckers";
import {
  extractZip,
  getExtensionFilePath,
  initWorkspaceStorage,
  registerWorkspace,
  writeGititnore,
} from "../utils/fileSystem";
import logger from "../utils/logging";
import { getPythonVenvOpts } from "../utils/otherExtensions";
import { runCommand } from "../utils/subprocesses";
import { showQuickPick } from "../utils/vscode";
import { loadSchemas } from "./loadSchemas";

const logTrace = ["commandPalette", "initWorkspace"];

const PROJECT_TYPE = {
  defaultExtension: {
    label: "Extension 2.0",
    detail: "Default choice for existing projects and most new ones. If unsure, choose this.",
    description: "⭐",
  },
  pythonExtension: {
    label: "Python Extension 2.0",
    detail: "Develop an Extension 2.0 based on the Python datasource.",
  },
  jmxConversion: {
    label: "JMX 1.0 Conversion",
    detail: "Start by converting a 1.0 JMX extension to the 2.0 framework.",
  },
  existingExtension: {
    label: "Existing 2.0 Extension",
    detail: "Start by downloading an extension already deployed in your tenant.",
  },
<<<<<<< HEAD
} satisfies Record<string, vscode.QuickPickItem>;
const PROJECT_TYPES = Object.values(PROJECT_TYPE);
=======
  exampleExtension: {
    label: "Example 2.0 Extension",
    detail: "Start by using example extension for any datasource.",
  },
};

const EXAMPLE_SELECTION = {
  python_example: {
    label: "Example Python Extension",
    detail: "Start with an example Python Extension to use as a reference.",
  },
  snmp_example: {
    label: "Example SNMP Extension",
    detail: "Start with an example SNMP Extension to use as a reference.",
  },
  jmx_example: {
    label: "Example JMX Extension",
    detail: "Start with an example JMX Extension to use as a reference.",
  },
  prometheus_example: {
    label: "Example Prometheus Extension",
    detail: "Start with an example Prometheus Extension to use as a reference.",
  },
  sql_example: {
    label: "Example SQL Extension",
    detail: "Start with an example SQL Extension to use as a reference.",
  },
  wmi_example: {
    label: "Example WMI Extension",
    detail: "Start with an example WMI extension to use as a reference.",
  },
};
>>>>>>> 117f8718

export const initWorkspaceWorkflow = async () => {
  const context = getActivationContext();
  if ((await checkWorkspaceOpen()) && (await checkTenantConnected())) {
    initWorkspaceStorage();
    try {
      const dtClient = await getDynatraceClient();
      if (dtClient) {
        await initWorkspace(dtClient, () => {
          refreshWorkspacesTreeView();
        });
      }
    } finally {
      await context.globalState.update(GlobalCommand.InitPending, undefined);
    }
  }
};

/**
 * Registers a workspace with the VS Code extension.
 * Initialization also involves creating a directory structure and some starter files depending on
 * the project template chosen.
 * @param dt Dynatrace API Client
 * @param callback optional callback function to call once initialization complete
 */
export async function initWorkspace(dt: Dynatrace, callback?: () => unknown) {
  const fnLogTrace = [...logTrace, "initWorkspace"];
  logger.info("Executing Initialize Workspace command", ...fnLogTrace);
  const context = getActivationContext();

  // First, we set up the common aspects that apply to all extension projects
  let schemaVersion: string | undefined;
  const success = await vscode.window.withProgress(
    {
      location: vscode.ProgressLocation.Notification,
      title: "Initializing workspace",
    },
    async progress => {
      // Load schemas if needed, otherwise use cached version and just update yaml schema
      progress.report({ message: "Setting up workspace schemas" });
      schemaVersion = context.workspaceState.get<string>("schemaVersion");
      if (!schemaVersion) {
        logger.debug("No schema version found in cache. Loading schemas now.", ...fnLogTrace);
        const cmdSuccess = await loadSchemas(dt);
        if (cmdSuccess) {
          schemaVersion = context.workspaceState.get<string>("schemaVersion");
          if (!schemaVersion) {
            logger.notify(
              "ERROR",
              "Error loading schemas. Cannot continue initialization.",
              ...fnLogTrace,
            );
            return false;
          }
          logger.notify("INFO", `Loaded schemas version ${schemaVersion}`, ...fnLogTrace);
        } else {
          logger.notify("ERROR", "Cannot initialize workspace without schemas.", ...fnLogTrace);
          return false;
        }
      } else {
        logger.notify("INFO", `Using cached schema version ${schemaVersion}`, ...fnLogTrace);
        const mainSchema = vscode.Uri.file(
          path.join(
            path.join(context.globalStorageUri.fsPath, schemaVersion),
            "extension.schema.json",
          ),
        ).toString();
        vscode.workspace
          .getConfiguration()
          .update("yaml.schemas", { [mainSchema]: "extension.yaml" })
          .then(undefined, () => {
            logger.error("Could not update configuration yaml.schemas", ...fnLogTrace);
          });
      }

      // Now that the workspace exists, storage can be created
      initWorkspaceStorage();

      // Which certificates to use?
      progress.report({ message: "Setting up workspace certificates" });
      const certChoice = await showQuickPick(["Use existing", "Generate new ones"], {
        ignoreFocusOut: true,
        title: "Initialize Workspace: Certificates",
        placeHolder:
          "What certificates would you like to use for signing extensions in this workspace?",
      });
      switch (certChoice) {
        case "Use existing": {
          logger.debug("Workspace will use existing certificates", ...fnLogTrace);
          const hasCertificates = await checkSettings("developerCertkeyLocation");
          if (!hasCertificates) {
            logger.notify(
              "ERROR",
              "Personal certificates not found. Workspace not initialized.",
              ...fnLogTrace,
            );
            return false;
          }
          break;
        }
        case "Generate new ones": {
          logger.debug("Workspace will generate new certificates", ...fnLogTrace);
          const cmdSuccess = await vscode.commands.executeCommand(
            GlobalCommand.GenerateCertificates,
          );
          if (!cmdSuccess) {
            logger.notify(
              "ERROR",
              "Cannot initialize workspace without certificates.",
              ...fnLogTrace,
            );
            return false;
          }
          break;
        }
        default:
          logger.notify(
            "ERROR",
            "No certificate choice made. Workspace not initialized.",
            ...fnLogTrace,
          );
          return false;
      }

      progress.report({ message: "Registering the workspace" });
      // Register the workspace by saving its metadata
      await registerWorkspace();

      progress.report({ message: "Finalizing setup" });
      // Run any callbacks as needed
      if (callback) {
        logger.debug("InitWorkspace was given callback, executing now.", ...fnLogTrace);
        callback();
      }
      return true;
    },
  );

  // Then, we create some the extension artefacts for the specific project type
  if (!success) {
    logger.error("Workspace initialization aborted due to earlier failure.", ...fnLogTrace);
    return;
  }
  await vscode.window.withProgress(
    {
      location: vscode.ProgressLocation.Notification,
      title: "Generating project artefacts",
    },
    async progress => {
      progress.report({ message: "Creating standard folders" });
      logger.debug("Creating standard folders", ...fnLogTrace);

      // Create the working directories
      const rootPath = vscode.workspace.workspaceFolders?.[0].uri.fsPath;
      if (!rootPath) {
        return;
      }
      await vscode.workspace.fs.createDirectory(vscode.Uri.file(path.join(rootPath, "dist")));
      await vscode.workspace.fs.createDirectory(vscode.Uri.file(path.join(rootPath, "config")));

      progress.report({ message: "Generating content for your project" });

      // Determine type of extension project
<<<<<<< HEAD
      let projectType: vscode.QuickPickItem | undefined = PROJECT_TYPE.defaultExtension;

=======
      let projectType;
      let exampleType;
>>>>>>> 117f8718
      if (getExtensionFilePath()) {
        logger.debug(
          "Extension manifest detected. Choosing 'default extension' starter template.",
          ...fnLogTrace,
        );
      } else {
        logger.debug("Prompting user for template selection", ...fnLogTrace);
        projectType = await showQuickPick(PROJECT_TYPES, {
          title: "What type of project are you starting?",
          placeHolder: "Extension 2.0",
          ignoreFocusOut: true,
        });
      }
      if (!projectType) {
        logger.notify("ERROR", "No selection made. Operation cancelled.", ...fnLogTrace);
        return;
      }
      // This was done earlier in the flow already.
      const storagePath = context.storageUri?.fsPath;
      if (!storagePath) {
        logger.error(
          "Missing workspace storage path. Workspace initialization aborted.",
          ...fnLogTrace,
        );
        return;
      }

      // Setup based on type of project
      switch (projectType) {
        case PROJECT_TYPE.pythonExtension:
          await pythonExtensionSetup(rootPath, storagePath, progress);
          break;
        case PROJECT_TYPE.jmxConversion: {
          logger.debug("JMX Conversion template selected. Triggering subflow", ...fnLogTrace);
          const extensionDir = path.resolve(rootPath, "extension");
          if (!existsSync(extensionDir)) {
            mkdirSync(extensionDir);
          }
          await vscode.commands.executeCommand(
            GlobalCommand.ConvertJmxExtension,
            path.resolve(extensionDir, "extension.yaml"),
          );
          break;
        }
        case PROJECT_TYPE.existingExtension:
          await existingExtensionSetup(dt, rootPath);
          break;
        case PROJECT_TYPES.exampleExtension:
          logger.debug("Prompting user for example selection", ...fnLogTrace);
          exampleType = await vscode.window.showQuickPick(Object.values(EXAMPLE_SELECTION), {
            canPickMany: false,
            title: "What type of example extension would you like to start with?",
            placeHolder: "Example Python Extension",
            ignoreFocusOut: true,
          });
          switch (exampleType) {
            case EXAMPLE_SELECTION.python_example:
              await pythonExampleExtensionSetup(rootPath, progress);
              break;
            case EXAMPLE_SELECTION.sql_example:
              await declarativeExampleExtensionSetup(rootPath, "sql", "sql-vscode-example");
              break;
            case EXAMPLE_SELECTION.jmx_example:
              await declarativeExampleExtensionSetup(rootPath, "jmx", "jmx-vscode-example");
              break;
            case EXAMPLE_SELECTION.prometheus_example:
              await declarativeExampleExtensionSetup(
                rootPath,
                "prometheus",
                "prometheus-vscode-example",
              );
              break;
            case EXAMPLE_SELECTION.snmp_example:
              await declarativeExampleExtensionSetup(rootPath, "snmp", "snmp-vscode-example");
              break;
            case EXAMPLE_SELECTION.wmi_example:
              await declarativeExampleExtensionSetup(rootPath, "wmi", "wmi-vscode-example");
              break;
          }
          break;
        default:
          if (schemaVersion) {
            await defaultExtensionSetup(schemaVersion, rootPath);
          }
      }

      // Update parsed extension in the cache
      logger.debug("Parsed extension now updated in cache.", ...fnLogTrace);
      pushManifestTextForParsing();

      // Create or update the .gitignore
      await writeGititnore(projectType === PROJECT_TYPE.pythonExtension);
    },
  );

  logger.notify("INFO", "Workspace initialization completed successfully.", ...fnLogTrace);
}

/**
 * Sets up the workspace for a new Python extension.
 * Checks if dt-sdk is available, installs dt-sdk if needed, and creates a python
 * extension.
 * @param rootPath path of the workspace (extension is created in its root)
 * @param tempPath the workspace storage (provided by vscode) for temporary work
 * @returns
 */
async function pythonExtensionSetup(
  rootPath: string,
  tempPath: string,
  progress: vscode.Progress<{
    message?: string;
    increment?: number;
  }>,
) {
  const fnLogTrace = [...logTrace, "pythonExtensionSetup"];
  logger.debug("Setting up a new python extension", ...fnLogTrace);
  // Get correct python env
  const envOptions = await getPythonVenvOpts();
  // Check: dt-sdk available?
  const dtSdkAvailable = await checkDtSdkPresent(undefined, undefined, envOptions);
  if (!dtSdkAvailable) {
    progress.report({ message: "Installing dependencies. This may take a while." });
    await runCommand(
      "pip install --upgrade dt-extensions-sdk[cli]",
      undefined,
      undefined,
      envOptions,
    );
  }
  // Name for the Python extension
  progress.report({ message: "Waiting for your input..." });
  const chosenName =
    (await vscode.window.showInputBox({
      title: "Provide a name for your extension",
      placeHolder: "my_python_extension",
      ignoreFocusOut: true,
      validateInput: value => {
        if (!/^[a-z][a-zA-Z0-9_]*/.test(value)) {
          return (
            "The name must be a valid Python module: " +
            "use letters, digits, and underscores only."
          );
        }
        return undefined;
      },
    })) ?? "my_python_extension";
  logger.debug(`Generated extension name is "${chosenName}"`, ...fnLogTrace);
  // Generate artefacts
  progress.report({ message: "Creating folders and files" });
  await runCommand(
    `dt-sdk create -o "${tempPath}" ${chosenName}`,
    undefined,
    undefined,
    envOptions,
  );

  readdirSync(path.resolve(tempPath, chosenName)).forEach(p =>
    moveSync(path.resolve(tempPath, chosenName, p), path.resolve(rootPath, p)),
  );
  rmdirSync(path.resolve(tempPath, chosenName));
}
/**
 * Sets up the workspace for the example Python extension.
 * Downloads the extension files from the github repo as a zip and unpacks them.
 * Checks if dt-sdk is available, installs dt-sdk if needed.
 * @param rootPath path of the workspace (extension is created in its root)
 * @returns
 */

async function pythonExampleExtensionSetup(
  rootPath: string,
  progress: vscode.Progress<{
    message?: string;
    increment?: number;
  }>,
) {
  const extensionName = "python-vscode-example";
  const fnLogTrace = [...logTrace, "pythonExampleExtensionSetup"];
  logger.debug("Setting up the example python extension", ...fnLogTrace);
  await unzipExampleExtension(fnLogTrace, rootPath, "python", extensionName);
  // Get correct python env
  const envOptions = await getPythonVenvOpts();
  // Check: dt-sdk available?
  const dtSdkAvailable = await checkDtSdkPresent(undefined, undefined, envOptions);
  if (!dtSdkAvailable) {
    progress.report({ message: "Installing dependencies. This may take a while." });
    await runCommand(
      "pip install --upgrade dt-extensions-sdk[cli]",
      undefined,
      undefined,
      envOptions,
    );

    notify("INFO", "Python example downloaded and unzipped successfully.", ...fnLogTrace);
  }
  await changeSchemaExampleExtension(fnLogTrace);
}

/**
 * Sets up the workspace for the example declarative extension chosen.
 * Downloads the extension files from the github repo as a zip and unpacks them.
 * @param rootPath path of the workspace (extension is created in its root)
 * @param dataSource dataSource of the declarative extension being used.
 * @param extensionName name of the extension repository
 * @returns
 */
async function declarativeExampleExtensionSetup(
  rootPath: string,
  dataSource: string,
  extensionName: string,
) {
  const fnLogTrace = [...logTrace, "decalarativeExampleExtensionSetup"];
  logger.debug(`Setting up the example ${dataSource} extension`, ...fnLogTrace);
  await unzipExampleExtension(fnLogTrace, rootPath, dataSource, extensionName);
  await changeSchemaExampleExtension(fnLogTrace);
}

/**
 * Downloads and unzips the example extensions from github into the rootpath
 * @param fnLogTrace log trace
 * @param rootPath path of the workspace (extension is created in its root)
 * @param dataSource dataSource of the declarative extension being used.
 * @param extensionName name of the extension repository
 * @returns
 */
async function unzipExampleExtension(
  fnLogTrace: string[],
  rootPath: string,
  dataSource: string,
  extensionName: string,
) {
  // 'Clone' repo from github
  const url = `https://github.com/dynatrace-extensions/${extensionName}/archive/refs/heads/main.zip`;
  try {
    const resp = await axios.get<ArrayBuffer>(url, { responseType: "arraybuffer" });
    if (resp.status === 200) {
      const exampleZip = resp.data;
      logger.debug("Unzipping downloaded file.");
      try {
        const zip = await new JSZip().loadAsync(exampleZip);
        logger.info(`Extracting zip into ${rootPath}`, ...logTrace, "extractZip");
        const files = zip.files;
        for (const relativePath in files) {
          const file = files[relativePath];
          // Unpack the directory to the rootPath directly.
          const pathArr = relativePath.split(path.sep);
          pathArr[0] = `.${path.sep}`;
          const newPath = pathArr.join(path.sep);
          if (file) {
            const filePath = path.join(rootPath, newPath);
            if (file.dir) {
              if (!existsSync(filePath)) {
                logger.info(`Creating dir: ${filePath}`);
                mkdirSync(filePath, { recursive: true });
              }
            } else {
              const fileContent = await file.async("nodebuffer");

              if (relativePath.endsWith(".zip")) {
                const innerZip = await JSZip.loadAsync(fileContent);
                await extractZip(innerZip, rootPath);
              } else {
                const basePath = filePath.split(path.sep).slice(0, -1).join(path.sep);
                if (!existsSync(basePath)) {
                  mkdirSync(basePath, { recursive: true });
                }
                writeFileSync(filePath, fileContent);
              }
            }
          }
        }
      } catch (err) {
        logger.warn(
          `Could not unzip file to ${rootPath}, it will have to be downloaded and unzipped manually from ${url}.`,
          ...fnLogTrace,
        );
        notify(
          "ERROR",
          `Could not unzip file. It will have to be downloaded and unzipped manually from: ${url}`,
        );
      }
    }
  } catch (err) {
    logger.warn(
      `Could not download repo, this will have to be manually downloaded from ${url}`,
      ...fnLogTrace,
    );
    notify(
      "ERROR",
      `Could not download files. They will have to be downloaded and unzipped manually from: ${url}`,
    );
  }
  notify("INFO", `${dataSource} example downloaded and unzipped successfully.`, ...fnLogTrace);
}

/**
 * Sets schema version to the one set in the initWorkspace flow.
 * This function is necessary because the yaml asset pulled from github
 * has its own version set and is pulled after loadScehma is initially handled.
 * @param fnLogTrace
 * @returns
 */
async function changeSchemaExampleExtension(fnLogTrace: string[]) {
  const context = getActivationContext();
  const schemaVersion: string | undefined = context.workspaceState.get<string>("schemaVersion");
  if (!schemaVersion) {
    notify("ERROR", "Could not get schema");
    return false;
  }
  const mainSchema = vscode.Uri.file(
    path.join(path.join(context.globalStorageUri.fsPath, schemaVersion), "extension.schema.json"),
  ).toString();
  vscode.workspace
    .getConfiguration()
    .update("yaml.schemas", { [mainSchema]: "extension.yaml" })
    .then(undefined, () => {
      logger.error("Could not update configuration yaml.schemas", ...fnLogTrace);
    });
  try {
    // If extension.yaml already exists, update the version there too
    const extensionFile = getExtensionFilePath();
    if (extensionFile) {
      const extensionContent = readFileSync(extensionFile).toString();
      writeFileSync(
        extensionFile,
        extensionContent.replace(
          /^minDynatraceVersion: ("?[0-9.]+"?)/gm,
          `minDynatraceVersion: ${schemaVersion}`,
        ),
      );
    }
  } catch (err) {
    logger.notify(
      "ERROR",
      "Extension YAML was not updated. Schema loading only partially complete.",
      ...logTrace,
    );
    logger.notify("ERROR", (err as Error).message, ...logTrace);
    return false;
  }

  logger.notify("INFO", "Schema loading complete.", ...logTrace);
  return true;
}

/**
 * Sets up the workspace for continuing work on an existing extension.
 * User is prompted to select an extension from their tenant, which is then downloaded
 * and unpacked in the workspace root folder. Requires an environment connection.
 * @param dt Dynatrace API Client
 * @param rootPath path to the workspace root folder
 * @returns
 */
async function existingExtensionSetup(dt: Dynatrace, rootPath: string) {
  const fnLogTrace = [...logTrace, "existingExtensionSetup"];
  logger.debug("Setting up workspace with an existing extension", ...fnLogTrace);

  const download = await showQuickPick(
    (await dt.extensionsV2.list()).map(ext => ({
      label: `${ext.extensionName} (${ext.version})`,
      extension: ext,
    })),
    {
      title: "Choose an extension to download",
      ignoreFocusOut: true,
    },
  );
  if (!download) {
    logger.notify("ERROR", "No selection made. Operation aborted.", ...fnLogTrace);
    return;
  }

  const extensionDir = path.resolve(rootPath, "extension");
  if (!existsSync(extensionDir)) {
    mkdirSync(extensionDir);
  }

  logger.debug(
    `Attempting to download "${download.extension.extensionName}" version ${download.extension.version}`,
    ...fnLogTrace,
  );
  const zipData = await dt.extensionsV2.getExtension(
    download.extension.extensionName,
    download.extension.version,
    true,
  );
  await extractZip(await new JSZip().loadAsync(zipData), extensionDir);
  rmSync(path.join(extensionDir, "extension.zip.sig"));

  // Additional extraction is needed for python extensions
  const extensionYaml = readFileSync(path.resolve(extensionDir, "extension.yaml")).toString();
  try {
    if (/^python:/gm.test(extensionYaml)) {
      logger.debug("This is a python extension. Extracting relevant contents", ...fnLogTrace);
      const moduleNameMatch = /^ *module: (.*?)$/gm.exec(extensionYaml);
      if (moduleNameMatch && moduleNameMatch.length > 1) {
        const libPath = path.join(extensionDir, "lib");
        const moduleName = moduleNameMatch[1];
        const whlPath = readdirSync(libPath).filter(
          f => f.startsWith(moduleName) && f.endsWith(".whl"),
        );
        if (whlPath[0]) {
          await extractZip(
            await new JSZip().loadAsync(readFileSync(path.join(libPath, whlPath[0]))),
            rootPath,
          );
          rmSync(path.join(rootPath, `${moduleName}-${download.extension.version}.dist-info`), {
            recursive: true,
            force: true,
          });
        }
        rmSync(libPath, { recursive: true, force: true });
        await writeSetupPy(moduleName, rootPath);
      }
      await writeGititnore(true);
    }
  } catch (err) {
    logger.error(err, ...fnLogTrace);
    logger.notify(
      "WARN",
      "Not all files were extracted successfully. Manual edits are still needed.",
      ...fnLogTrace,
    );
  }
}

/**
 * Sets up the workspace for a new Extension 2.0.
 * Generates a small stub with the minimum mandatory details for any extension.
 * @param schemaVersion version of schema for this workspace
 * @param rootPath the root of the workspace
 */
async function defaultExtensionSetup(schemaVersion: string, rootPath: string) {
  // Only modify artefacts if extension.yaml not already present in workspace
  const extensionFilePath = getExtensionFilePath();
  if (!extensionFilePath) {
    // Create extension directory
    const extensionDir = vscode.Uri.file(path.resolve(path.join(rootPath, "extension")));
    await vscode.workspace.fs.createDirectory(extensionDir);
    // Add a basic extension stub
    const extensionStub =
      'name: custom:my.awesome.extension\nversion: "0.0.1"\n' +
      `minDynatraceVersion: "${schemaVersion}"\nauthor:\n  name: Your Name Here`;
    await vscode.workspace.fs.writeFile(
      vscode.Uri.file(path.join(extensionDir.fsPath, "extension.yaml")),
      new TextEncoder().encode(extensionStub),
    );
  } else {
    if (/^python:/gm.test(readFileSync(extensionFilePath).toString())) {
      await writeGititnore(true);
    }
  }
}

/**
 * Writes a setup.py file. This is needed when downloading python extensions as the user cannot
 * build the project without one.
 * @param extensionName name to use in file
 * @param rootPath path to write the file to
 */
const writeSetupPy = async (extensionName: string, rootPath: string) => {
  const fnLogTrace = [...logTrace, "writeSetupPy"];
  const note = "# This was autogenerated. Add to the list all other packages required";
  const url =
    "https://raw.githubusercontent.com/dynatrace-extensions/dt-extensions-python-sdk/main/dynatrace_extension/cli/create/extension_template/setup.py.template";
  try {
    const resp = await axios.get<string>(url);
    if (resp.status === 200) {
      const setupPyContent = resp.data
        .replace("%extension_name%", extensionName)
        .replace("%Extension_Name%", extensionName)
        .replace("install_requires", `${note}\n      install_requires`);

      const setupPyPath = path.resolve(rootPath, "setup.py");
      writeFileSync(setupPyPath, setupPyContent);
    }
  } catch (err) {
    logger.warn(
      `Could not write setup.py file, this will have to be manually downloaded from ${url}`,
      ...fnLogTrace,
    );
  }
};<|MERGE_RESOLUTION|>--- conflicted
+++ resolved
@@ -74,16 +74,13 @@
     label: "Existing 2.0 Extension",
     detail: "Start by downloading an extension already deployed in your tenant.",
   },
-<<<<<<< HEAD
-} satisfies Record<string, vscode.QuickPickItem>;
-const PROJECT_TYPES = Object.values(PROJECT_TYPE);
-=======
-  exampleExtension: {
+   exampleExtension: {
     label: "Example 2.0 Extension",
     detail: "Start by using example extension for any datasource.",
   },
-};
-
+} satisfies Record<string, vscode.QuickPickItem>;
+
+const PROJECT_TYPES = Object.values(PROJECT_TYPE); 
 const EXAMPLE_SELECTION = {
   python_example: {
     label: "Example Python Extension",
@@ -110,7 +107,6 @@
     detail: "Start with an example WMI extension to use as a reference.",
   },
 };
->>>>>>> 117f8718
 
 export const initWorkspaceWorkflow = async () => {
   const context = getActivationContext();
@@ -274,13 +270,9 @@
       progress.report({ message: "Generating content for your project" });
 
       // Determine type of extension project
-<<<<<<< HEAD
       let projectType: vscode.QuickPickItem | undefined = PROJECT_TYPE.defaultExtension;
-
-=======
-      let projectType;
       let exampleType;
->>>>>>> 117f8718
+
       if (getExtensionFilePath()) {
         logger.debug(
           "Extension manifest detected. Choosing 'default extension' starter template.",
