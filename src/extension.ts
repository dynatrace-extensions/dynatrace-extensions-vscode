/**
  Copyright 2022 Dynatrace LLC

  Licensed under the Apache License, Version 2.0 (the "License");
  you may not use this file except in compliance with the License.
  You may obtain a copy of the License at

      https://www.apache.org/licenses/LICENSE-2.0

  Unless required by applicable law or agreed to in writing, software
  distributed under the License is distributed on an "AS IS" BASIS,
  WITHOUT WARRANTIES OR CONDITIONS OF ANY KIND, either express or implied.
  See the License for the specific language governing permissions and
  limitations under the License.
 */

import * as vscode from "vscode";
import { loadSchemas } from "./commandPalette/loadSchemas";
import { initWorkspace } from "./commandPalette/initWorkspace";
import { generateCerts } from "./commandPalette/generateCertificates";
import { distributeCertificate } from "./commandPalette/distributeCertificate";
import { createDocumentation } from "./commandPalette/createDocumentation";
import { buildExtension } from "./commandPalette/buildExtension";
import { TopologyCompletionProvider } from "./codeCompletions/topology";
import {
  checkCertificateExists,
  checkEnvironmentConnected,
  checkExtensionZipExists,
  checkOverwriteCertificates,
  checkWorkspaceOpen,
  isExtensionsWorkspace,
} from "./utils/conditionCheckers";
import { getAllEnvironments, getAllWorkspaces, initGlobalStorage, initWorkspaceStorage } from "./utils/fileSystem";
import { ExtensionsTreeDataProvider } from "./treeViews/extensionsTreeView";
import { SnippetGenerator } from "./codeActions/snippetGenerator";
import { uploadExtension } from "./commandPalette/uploadExtension";
import { activateExtension } from "./commandPalette/activateExtension";
import { EntitySelectorCompletionProvider } from "./codeCompletions/entitySelectors";
import { EnvironmentsTreeDataProvider } from "./treeViews/environmentsTreeView";
import { ConnectionStatusManager } from "./statusBar/connection";
import { SelectorCodeLensProvider } from "./codeLens/selectorCodeLens";
import { MetricResultsPanel } from "./webviews/metricResults";
import { IconCompletionProvider } from "./codeCompletions/icons";
import { CachedDataProvider } from "./utils/dataCaching";
import { ScreensMetaCompletionProvider } from "./codeCompletions/screensMeta";
import { runSelector, validateSelector } from "./codeLens/utils/selectorUtils";
import { FastModeStatus } from "./statusBar/fastMode";
import { DiagnosticsProvider } from "./diagnostics/diagnostics";
import { PrometheusCodeLensProvider } from "./codeLens/prometheusScraper";
import { PrometheusCompletionProvider } from "./codeCompletions/prometheus";
import { PrometheusActionProvider } from "./codeActions/prometheus";
import { createOverviewDashboard } from "./commandPalette/createDashboard";
import { ScreenLensProvider } from "./codeLens/screenCodeLens";
import { DiagnosticFixProvider } from "./diagnostics/diagnosticFixProvider";
import { WmiCodeLensProvider } from "./codeLens/wmiCodeLens";
import { runWMIQuery, WmiQueryResult } from "./codeLens/utils/wmiUtils";
import { WMIQueryResultsPanel } from "./webviews/wmiQueryResults";
import { WmiCompletionProvider } from "./codeCompletions/wmi";
import { createAlert } from "./commandPalette/createAlert";
<<<<<<< HEAD
import { convertJMXExtension } from "./commandPalette/convertJMXExtension";
=======
import { SnmpActionProvider } from "./codeActions/snmp";
>>>>>>> 51d20327

/**
 * Sets up the VSCode extension by registering all the available functionality as disposable objects.
 * Activation events (e.g. run command) always trigger this function.
 * @param context VSCode Extension Context
 */
export function activate(context: vscode.ExtensionContext) {
  console.log("DYNATRACE EXTENSION DEVELOPER - ACTIVATED!");
  // Initialize global storage
  initGlobalStorage(context);

  // Document selector for the extension.yaml file
  const extension2selector: vscode.DocumentSelector = { language: "yaml", pattern: "**/extension/extension.yaml" };
  // Additonal context: number of workspaces affects the welcome message for the extensions tree view
  vscode.commands.executeCommand("setContext", "dt-ext-copilot.numWorkspaces", getAllWorkspaces(context).length);
  // Additonal context: different welcome message for the extensions tree view if inside a workspace
  vscode.commands.executeCommand(
    "setContext",
    "dt-ext-copilot.extensionWorkspace",
    isExtensionsWorkspace(context, false)
  );
  // Additional context: number of environments affects the welcome message for the tenants tree view
  vscode.commands.executeCommand("setContext", "dt-ext-copilot.numEnvironments", getAllEnvironments(context).length);
  // Create feature/data providers
  const genericChannel = vscode.window.createOutputChannel("Dynatrace", "json");
  const connectionStatusManager = new ConnectionStatusManager();
  const tenantsTreeViewProvider = new EnvironmentsTreeDataProvider(context, connectionStatusManager, genericChannel);
  const cachedDataProvider = new CachedDataProvider(tenantsTreeViewProvider);
  const extensionsTreeViewProvider = new ExtensionsTreeDataProvider(cachedDataProvider, context);
  const snippetCodeActionProvider = new SnippetGenerator(cachedDataProvider);
  const metricLensProvider = new SelectorCodeLensProvider(
    "metricSelector:",
    "metricSelectorsCodeLens",
    cachedDataProvider
  );
  const entityLensProvider = new SelectorCodeLensProvider(
    "entitySelectorTemplate:",
    "entitySelectorsCodeLens",
    cachedDataProvider
  );
  const screensLensProvider = new ScreenLensProvider(tenantsTreeViewProvider, cachedDataProvider);
  const prometheusLensProvider = new PrometheusCodeLensProvider(cachedDataProvider);
  const prometheusActionProvider = new PrometheusActionProvider(cachedDataProvider);
  const snmpActionProvider = new SnmpActionProvider(cachedDataProvider);
  const wmiLensProvider = new WmiCodeLensProvider(cachedDataProvider);
  const fastModeChannel = vscode.window.createOutputChannel("Dynatrace Fast Mode", "json");
  const fastModeStatus = new FastModeStatus(fastModeChannel);
  const diagnosticsProvider = new DiagnosticsProvider(context, cachedDataProvider);
  const diagnosticFixProvider = new DiagnosticFixProvider(diagnosticsProvider);
  var editTimeout: NodeJS.Timeout | undefined;

  // Perform all feature registrations
  context.subscriptions.push(
    // Commands for the Command Palette
    ...registerCommandPaletteCommands(
      tenantsTreeViewProvider,
      diagnosticsProvider,
      cachedDataProvider,
      genericChannel,
      context
    ),
    // Commands for enabling/disabling features
    ...registerFeatureSwitchCommands(),
    // Auto-completion providers
    ...registerCompletionProviders(extension2selector, cachedDataProvider),
    // Extension 2.0 Workspaces Tree View
    vscode.window.registerTreeDataProvider("dt-ext-copilot-workspaces", extensionsTreeViewProvider),
    // Dynatrace Environments Tree View
    vscode.window.registerTreeDataProvider("dt-ext-copilot-environments", tenantsTreeViewProvider),
    // Code actions for adding snippets
    vscode.languages.registerCodeActionsProvider(extension2selector, snippetCodeActionProvider, {
      providedCodeActionKinds: [vscode.CodeActionKind.QuickFix],
    }),
    // Code actions for Prometheus data
    vscode.languages.registerCodeActionsProvider(extension2selector, prometheusActionProvider, {
      providedCodeActionKinds: [vscode.CodeActionKind.QuickFix],
    }),
    // Code actions for SNMP data
    vscode.languages.registerCodeActionsProvider(extension2selector, snmpActionProvider, {
      providedCodeActionKinds: [vscode.CodeActionKind.QuickFix],
    }),
    // Code actions for fixing issues
    vscode.languages.registerCodeActionsProvider(extension2selector, diagnosticFixProvider, {
      providedCodeActionKinds: [vscode.CodeActionKind.QuickFix],
    }),
    // Connection Status Bar Item
    connectionStatusManager.getStatusBarItem(),
    // FastMode Status Bar Item
    fastModeStatus.getStatusBarItem(),
    // Code Lens for Prometheus scraping
    vscode.languages.registerCodeLensProvider(extension2selector, prometheusLensProvider),
    // Code Lens for metric and entity selectors
    vscode.languages.registerCodeLensProvider(extension2selector, metricLensProvider),
    vscode.languages.registerCodeLensProvider(extension2selector, entityLensProvider),
    // Code Lens for opening screens
    vscode.languages.registerCodeLensProvider(extension2selector, screensLensProvider),
    // Code Lens for WMI queries
    vscode.languages.registerCodeLensProvider(extension2selector, wmiLensProvider),
    // Commands for metric and entity selector Code Lenses
    vscode.commands.registerCommand(
      "dt-ext-copilot.codelens.validateSelector",
      async (selector: string, type: "metric" | "entity") => {
        if (checkEnvironmentConnected(tenantsTreeViewProvider)) {
          const status = await validateSelector(selector, type, (await tenantsTreeViewProvider.getDynatraceClient())!);
          return type === "metric"
            ? metricLensProvider.updateValidationStatus(selector, status)
            : entityLensProvider.updateValidationStatus(selector, status);
        }
      }
    ),
    vscode.commands.registerCommand(
      "dt-ext-copilot.codelens.runSelector",
      async (selector: string, type: "metric" | "entity") => {
        if (checkEnvironmentConnected(tenantsTreeViewProvider)) {
          runSelector(selector, type, (await tenantsTreeViewProvider.getDynatraceClient())!, genericChannel);
        }
      }
    ),
    vscode.commands.registerCommand("dt-ext-copilot.codelens.runWMIQuery", async (query: string) => {
      wmiLensProvider.setQueryRunning(query);
      runWMIQuery(query, genericChannel, wmiLensProvider.processQueryResults);
    }),
    // Web view panel - metric query results
    vscode.window.registerWebviewPanelSerializer(MetricResultsPanel.viewType, {
      async deserializeWebviewPanel(webviewPanel: vscode.WebviewPanel, state: any) {
        console.log(`Got state: ${state}`);
        webviewPanel.webview.options = { enableScripts: true };
        MetricResultsPanel.revive(webviewPanel, "No data to display. Close the tab and trigger the action again.");
      },
    }),
    // Web view panel - WMI query results
    vscode.window.registerWebviewPanelSerializer(WMIQueryResultsPanel.viewType, {
      async deserializeWebviewPanel(webviewPanel: vscode.WebviewPanel, state: any) {
        webviewPanel.webview.options = { enableScripts: true };
        WMIQueryResultsPanel.revive(webviewPanel, {} as WmiQueryResult);
      },
    }),
    // Activity on every document save
    vscode.workspace.onDidSaveTextDocument(async (doc: vscode.TextDocument) => {
      // Fast Development Mode - build extension
      if (
        vscode.workspace.getConfiguration("dynatrace", null).get("fastDevelopmentMode") &&
        doc.fileName.endsWith("extension.yaml") &&
        isExtensionsWorkspace(context, false) &&
        checkEnvironmentConnected(tenantsTreeViewProvider)
      ) {
        const dt = await tenantsTreeViewProvider.getDynatraceClient();
        buildExtension(context, fastModeChannel, dt, { status: fastModeStatus, document: doc });
      }
    }),
    // Activity on active document changed
    vscode.window.onDidChangeActiveTextEditor(editor => {
      if (editor && editor.document.fileName.endsWith("extension.yaml")) {
        diagnosticsProvider.provideDiagnostics(editor.document);
      }
    }),
    // Activity on every text change in a document
    vscode.workspace.onDidChangeTextDocument(change => {
      if (change.document.fileName.endsWith("extension.yaml")) {
        // Allow 0.5 sec after doc changes to reduce execution frequency
        if (editTimeout) {
          clearTimeout(editTimeout);
          editTimeout = undefined;
        }
        editTimeout = setTimeout(() => {
          diagnosticsProvider.provideDiagnostics(change.document);
          editTimeout = undefined;
        }, 500);
      }
    }),
    // Activity on every configuration change
    vscode.workspace.onDidChangeConfiguration(() => {
      const fastModeEnabled = vscode.workspace.getConfiguration("dynatrace", null).get("fastDevelopmentMode");
      fastModeStatus.updateStatusBar(Boolean(fastModeEnabled));
    })
  );
  // We may have an initialization pending from previous window/activation.
  const pendingInit = context.globalState.get("dt-ext-copilot.initPending");
  if (pendingInit) {
    vscode.commands.executeCommand("dt-ext-copilot.initWorkspace");
  }
}

/**
 * Registers Completion Providers for this extension.
 * This is so that all providers can be created in one function, keeping the activation function more tidy.
 * @param documentSelector {@link vscode.DocumentSelector} matching the extension.yaml file
 * @param cachedDataProvider a provider for cached data
 * @returns list of providers as disposables
 */
function registerCompletionProviders(
  documentSelector: vscode.DocumentSelector,
  cachedDataProvider: CachedDataProvider
): vscode.Disposable[] {
  return [
    // Topology data
    vscode.languages.registerCompletionItemProvider(
      documentSelector,
      new TopologyCompletionProvider(cachedDataProvider),
      ":"
    ),
    // Entity selectors
    vscode.languages.registerCompletionItemProvider(
      documentSelector,
      new EntitySelectorCompletionProvider(cachedDataProvider),
      ":"
    ),
    // Barista icons
    vscode.languages.registerCompletionItemProvider(
      documentSelector,
      new IconCompletionProvider(cachedDataProvider),
      ":"
    ),
    // Screens metadata/items
    vscode.languages.registerCompletionItemProvider(
      documentSelector,
      new ScreensMetaCompletionProvider(cachedDataProvider),
      ":"
    ),
    // Prometheus data
    vscode.languages.registerCompletionItemProvider(
      documentSelector,
      new PrometheusCompletionProvider(cachedDataProvider)
    ),
    // Wmi data
    vscode.languages.registerCompletionItemProvider(documentSelector, new WmiCompletionProvider(cachedDataProvider)),
  ];
}

/**
 * Registers this extension's Commands for the VSCode Command Palette.
 * This is so that all commands can be created in one function, keeping the activation function more tidy.
 * @param tenantsProvider a provider for environments tree data
 * @param diagnosticsProvider a provider for diagnostics
 * @param cachedDataProvider a provider for cacheable data
 * @param outputChannel a JSON output channel for communicating data
 * @param context {@link vscode.ExtensionContext}
 * @returns list commands as disposables
 */
function registerCommandPaletteCommands(
  tenantsProvider: EnvironmentsTreeDataProvider,
  diagnosticsProvider: DiagnosticsProvider,
  cachedDataProvider: CachedDataProvider,
  outputChannel: vscode.OutputChannel,
  context: vscode.ExtensionContext
): vscode.Disposable[] {
  return [
    // Load extension schemas of a given version
    vscode.commands.registerCommand("dt-ext-copilot.loadSchemas", async () => {
      if (checkEnvironmentConnected(tenantsProvider)) {
        loadSchemas(context, (await tenantsProvider.getDynatraceClient())!);
      }
    }),
    // Initialize a new workspace for extension development
    vscode.commands.registerCommand("dt-ext-copilot.initWorkspace", async () => {
      if (checkWorkspaceOpen() && checkEnvironmentConnected(tenantsProvider)) {
        initWorkspaceStorage(context);
        try {
          initWorkspace(context, (await tenantsProvider.getDynatraceClient())!, () => {
            tenantsProvider.refresh();
          });
        } finally {
          context.globalState.update("dt-ext-copilot.initPending", undefined);
        }
      }
    }),
    // Generate the certificates required for extension signing
    vscode.commands.registerCommand("dt-ext-copilot.generateCertificates", async () => {
      if (checkWorkspaceOpen()) {
        initWorkspaceStorage(context);
        return await checkOverwriteCertificates(context).then(async approved => {
          if (approved) {
            return await generateCerts(context);
          }
        });
      }
    }),
    // Distribute CA certificate to Dynatrace credential vault & OneAgents/ActiveGates
    vscode.commands.registerCommand("dt-ext-copilot.distributeCertificate", async () => {
      if (checkWorkspaceOpen() && checkEnvironmentConnected(tenantsProvider)) {
        initWorkspaceStorage(context);
        if (checkCertificateExists("ca")) {
          distributeCertificate(context, (await tenantsProvider.getDynatraceClient())!);
        }
      }
    }),
    // Build Extension 2.0 package
    vscode.commands.registerCommand("dt-ext-copilot.buildExtension", async () => {
      if (
        checkWorkspaceOpen() &&
        isExtensionsWorkspace(context) &&
        checkCertificateExists("dev") &&
        (await diagnosticsProvider.isValidForBuilding())
      ) {
        buildExtension(context, outputChannel, await tenantsProvider.getDynatraceClient());
      }
    }),
    // Upload an extension to the tenant
    vscode.commands.registerCommand("dt-ext-copilot.uploadExtension", async () => {
      if (
        checkWorkspaceOpen() &&
        isExtensionsWorkspace(context) &&
        checkEnvironmentConnected(tenantsProvider) &&
        checkExtensionZipExists()
      ) {
        uploadExtension((await tenantsProvider.getDynatraceClient())!, cachedDataProvider);
      }
    }),
    // Activate a given version of extension 2.0
    vscode.commands.registerCommand("dt-ext-copilot.activateExtension", async (version?: string) => {
      if (checkWorkspaceOpen() && isExtensionsWorkspace(context) && checkEnvironmentConnected(tenantsProvider)) {
        activateExtension(context, (await tenantsProvider.getDynatraceClient())!, cachedDataProvider, version);
      }
    }),
    // Create Extension documentation
    vscode.commands.registerCommand("dt-ext-copilot.createDocumentation", () => {
      if (checkWorkspaceOpen() && isExtensionsWorkspace(context)) {
        createDocumentation(cachedDataProvider, context);
      }
    }),
    // Create Overview dashboard
    vscode.commands.registerCommand("dt-ext-copilot.createDashboard", () => {
      if (checkWorkspaceOpen() && isExtensionsWorkspace(context)) {
        createOverviewDashboard(tenantsProvider, cachedDataProvider, outputChannel, context);
      }
    }),
    // Create Alert
    vscode.commands.registerCommand("dt-ext-copilot.createAlert", () => {
      if (checkWorkspaceOpen() && isExtensionsWorkspace(context)) {
        createAlert(cachedDataProvider, context);
      }
    }),
    // Convert JMX Extension from 1.0 to 2.0
    vscode.commands.registerCommand("dt-ext-copilot.convertJmxExtension", async () => {
        convertJMXExtension(context, (await tenantsProvider.getDynatraceClient())!);
    })

  ];
}

/**
 * Registers commands that enable/disable features of this extension.
 * This is so that all commands can be created in one function, keeping the activation function more tidy.
 * @returns list of commands as disposables
 */
function registerFeatureSwitchCommands() {
  return [
    // Code lenses
    vscode.commands.registerCommand("dt-ext-copilot-workspaces.enableMetricSelectors", () => {
      vscode.workspace.getConfiguration().update("dynatrace.metricSelectorsCodeLens", true);
    }),
    vscode.commands.registerCommand("dt-ext-copilot-workspaces.disableMetricSelectors", () => {
      vscode.workspace.getConfiguration().update("dynatrace.metricSelectorsCodeLens", false);
    }),
    vscode.commands.registerCommand("dt-ext-copilot-workspaces.enableEntitySelectors", () => {
      vscode.workspace.getConfiguration().update("dynatrace.entitySelectorsCodeLens", true);
    }),
    vscode.commands.registerCommand("dt-ext-copilot-workspaces.disableEntitySelectors", () => {
      vscode.workspace.getConfiguration().update("dynatrace.entitySelectorsCodeLens", false);
    }),
    vscode.commands.registerCommand("dt-ext-copilot-workspaces.enableWmiCodelens", () => {
      vscode.workspace.getConfiguration().update("dynatrace.wmiCodeLens", true);
    }),
    vscode.commands.registerCommand("dt-ext-copilot-workspaces.disableWmiCodelens", () => {
      vscode.workspace.getConfiguration().update("dynatrace.wmiCodeLens", false);
    }),
    vscode.commands.registerCommand("dt-ext-copilot-workspaces.enableScreenCodelens", () => {
      vscode.workspace.getConfiguration().update("dynatrace.screenCodeLens", true);
    }),
    vscode.commands.registerCommand("dt-ext-copilot-workspaces.disableScreenCodelens", () => {
      vscode.workspace.getConfiguration().update("dynatrace.screenCodeLens", false);
    }),
    // Other features
    vscode.commands.registerCommand("dt-ext-copilot-workspaces.enableFastDevelopment", () => {
      vscode.workspace.getConfiguration().update("dynatrace.fastDevelopmentMode", true);
    }),
    vscode.commands.registerCommand("dt-ext-copilot-workspaces.disableFastDevelopment", () => {
      vscode.workspace.getConfiguration().update("dynatrace.fastDevelopmentMode", false);
    }),
    // Diagnostics
    vscode.commands.registerCommand("dt-ext-copilot-workspaces.enableAllDiagnostics", () => {
      vscode.workspace.getConfiguration().update("dynatrace.diagnostics.all", true);
      vscode.workspace.getConfiguration().update("dynatrace.diagnostics.extensionName", true);
      vscode.workspace.getConfiguration().update("dynatrace.diagnostics.metricKeys", true);
      vscode.workspace.getConfiguration().update("dynatrace.diagnostics.cardKeys", true);
      vscode.workspace.getConfiguration().update("dynatrace.diagnostics.snmp", true);
    }),
    vscode.commands.registerCommand("dt-ext-copilot-workspaces.disableAllDiagnostics", () => {
      vscode.workspace.getConfiguration().update("dynatrace.diagnostics.all", false);
      vscode.workspace.getConfiguration().update("dynatrace.diagnostics.extensionName", false);
      vscode.workspace.getConfiguration().update("dynatrace.diagnostics.metricKeys", false);
      vscode.workspace.getConfiguration().update("dynatrace.diagnostics.cardKeys", false);
      vscode.workspace.getConfiguration().update("dynatrace.diagnostics.snmp", false);
    }),
    vscode.commands.registerCommand("dt-ext-copilot-workspaces.enableNameDiagnostics", () => {
      vscode.workspace.getConfiguration().update("dynatrace.diagnostics.extensionName", true);
    }),
    vscode.commands.registerCommand("dt-ext-copilot-workspaces.disableNameDiagnostics", () => {
      vscode.workspace.getConfiguration().update("dynatrace.diagnostics.extensionName", false);
    }),
    vscode.commands.registerCommand("dt-ext-copilot-workspaces.enableMetricKeyDiagnostics", () => {
      vscode.workspace.getConfiguration().update("dynatrace.diagnostics.metricKeys", true);
    }),
    vscode.commands.registerCommand("dt-ext-copilot-workspaces.disableMetricKeyDiagnostics", () => {
      vscode.workspace.getConfiguration().update("dynatrace.diagnostics.metricKeys", false);
    }),
    vscode.commands.registerCommand("dt-ext-copilot-workspaces.enableCardKeyDiagnostics", () => {
      vscode.workspace.getConfiguration().update("dynatrace.diagnostics.cardKeys", true);
    }),
    vscode.commands.registerCommand("dt-ext-copilot-workspaces.disableCardKeyDiagnostics", () => {
      vscode.workspace.getConfiguration().update("dynatrace.diagnostics.cardKeys", false);
    }),
    vscode.commands.registerCommand("dt-ext-copilot-workspaces.enableSnmpDiagnostics", () => {
      vscode.workspace.getConfiguration().update("dynatrace.diagnostics.snmp", true);
    }),
    vscode.commands.registerCommand("dt-ext-copilot-workspaces.disableSnmpDiagnostics", () => {
      vscode.workspace.getConfiguration().update("dynatrace.diagnostics.snmp", false);
    }),
  ];
}

/**
 * Performs any kind of necessary clean up.
 * Automatically called when the extension was deactivated (e.g. end of command).
 */
export function deactivate() {
  console.log("DYNATRACE EXTENSION DEVELOPER - DEACTIVATED");
}<|MERGE_RESOLUTION|>--- conflicted
+++ resolved
@@ -57,11 +57,8 @@
 import { WMIQueryResultsPanel } from "./webviews/wmiQueryResults";
 import { WmiCompletionProvider } from "./codeCompletions/wmi";
 import { createAlert } from "./commandPalette/createAlert";
-<<<<<<< HEAD
 import { convertJMXExtension } from "./commandPalette/convertJMXExtension";
-=======
 import { SnmpActionProvider } from "./codeActions/snmp";
->>>>>>> 51d20327
 
 /**
  * Sets up the VSCode extension by registering all the available functionality as disposable objects.
